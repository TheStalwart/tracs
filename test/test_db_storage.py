--- conflicted
+++ resolved
@@ -14,13 +14,8 @@
 from tracs.activity import Activity
 from tracs.activity_types import ActivityTypes
 from tracs.db_storage import DataClassStorage
-<<<<<<< HEAD
-from tracs.db_storage import OrJSONStorage
-from tracs.plugins.polar import PolarActivity
-=======
 from tracs.plugins.gpx import GPX_TYPE
 from tracs.resources import Resource
->>>>>>> 28f2853a
 
 unserialized_data = {
 	"_default": {
