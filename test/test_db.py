--- conflicted
+++ resolved
@@ -9,14 +9,10 @@
 from tracs.activity_types import ActivityTypes
 from tracs.db import ActivityDb
 from tracs.db_storage import DataClassStorage
-<<<<<<< HEAD
 
 from tracs.plugins.polar import PolarActivity
 from tracs.plugins.strava import StravaActivity
 from tracs.plugins.waze import WazeActivity
-=======
-from tracs.plugins.strava import StravaActivity
->>>>>>> 28f2853a
 
 from .helpers import ids
 from .helpers import get_db_path
